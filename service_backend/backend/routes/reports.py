"""Report URL routes. Collection of controller methods to create and
operate existing reports on the database.
"""
from flask_smorest import Blueprint, abort
from sqlalchemy.exc import IntegrityError

from .. import models, notifications
from ..extensions import auth, db
from ..schemas import args, schemas
from ..utils import queries

blp = Blueprint(
    'reports', __name__, description='Operations on reports'
)

submits_url = '/submits'
result_claims_url = '/claims'
result_claim_url = result_claims_url + '/<uuid:id>'


@blp.route(submits_url, methods=['GET'])
@auth.admin_required()
@blp.doc(operationId='ListSubmits')
@blp.arguments(args.SubmitFilter, location='query')
@blp.response(200, schemas.Submits)
@queries.to_pagination()
@queries.add_sorting(models.Submit)
@queries.add_datefilter(models.Submit)
def list_submits(*args, **kwargs):
    """(Admins) Filters and list  submits

    Use this method to get a list of submits filtered according to your
    requirements. The response returns a pagination object with the
    filtered submits (if succeeds).
    """
    return __list_submits(*args, **kwargs)


def __list_submits(query_args):
    """ Returns a list of submit reports.

    :param query_args: The request query arguments as python dictionary
    :type query_args: dict
    :raises Unauthorized: The server could not verify the user identity
    :raises Forbidden: The user has not the required privileges
    :raises UnprocessableEntity: Wrong query/body parameters
    :return: Pagination object with filtered submits
    :rtype: :class:`flask_sqlalchemy.Pagination`
    """
    query = models.Submit.query
    return query.filter_by(**query_args)


@blp.route(result_claims_url, methods=['GET'])
@blp.doc(operationId='ListClaims')
@auth.admin_required()
@blp.arguments(args.ClaimFilter, location='query')
@blp.response(200, schemas.Claims)
@queries.to_pagination()
@queries.add_sorting(models.Claim)
@queries.add_datefilter(models.Claim)
def list_claims(*args, **kwargs):
    """(Admins) Filters and lists claims

    Use this method to get a list of claims filtered according to your
    requirements. The response returns a pagination object with the
    filtered claims (if succeeds).
    """
    return __list_claims(*args, **kwargs)


def __list_claims(query_args):
    """Returns a list of claims reports.

    :param query_args: The request query arguments as python dictionary
    :type query_args: dict
    :raises Unauthorized: The server could not verify the user identity
    :raises Forbidden: The user has not the required privileges
    :raises UnprocessableEntity: Wrong query/body parameters
    :return: Pagination object with filtered claims
    :rtype: :class:`flask_sqlalchemy.Pagination`
    """
    query = models.Claim.query
    return query.filter_by(**query_args)


@blp.route(result_claim_url, methods=['GET'])
@blp.doc(operationId='GetClaim')
@auth.admin_required()
@blp.response(200, schemas.Claim)
def get(*args, **kwargs):
    """(Public) Retrieves claim details

    Use this method to retrieve a specific claim from the database.
    """
    return __get(*args, **kwargs)


def __get(id):
    """Returns the id matching claim.

    If no result exists with the indicated id, then 404 NotFound
    exception is raised.

    :param id: The id of the claim to retrieve
    :type id: uuid
    :raises NotFound: No claim with id found
    :return: The database result using the described id
    :rtype: :class:`models.Claim`
    """
<<<<<<< HEAD
    result = models.Claim.read(id, with_deleted=True)
    if result is None:
=======
    claim = models.Result.Claim.read(id)
    if claim is None:
>>>>>>> b9b25644
        error_msg = f"Claim {id} not found in the database"
        abort(404, messages={'error': error_msg})
    else:
        return claim


@blp.route(result_claim_url + ':approve', methods=['POST'])
@blp.doc(operationId='ApproveClaim')
@auth.admin_required()
@blp.arguments(args.Schema(), location='query', as_kwargs=True)
@blp.response(204)
def approve_claim(*args, **kwargs):
    """(Admin) Accepts an existing claim

    Use this method to approve an specific resource submitted by an user.
    It is a custom method, as side effect, it removes the submit report
    associated as it is no longer needed.
    """
    return __approve_claim(*args, **kwargs)


def __approve_claim(id):
    """Accepts the id matching claim.

    If no submit exists with the indicated id, then 404 NotFound
    exception is raised.

    :param id: The id of the submit to approve
    :type id: uuid
    :raises Unauthorized: The server could not verify the user identity
    :raises Forbidden: The user has not the required privileges
    :raises NotFound: No submit with id found
    :raises UnprocessableEntity: Resource already approved
    """
    claim = models.Claim.read(id)
    if claim is None:
        error_msg = f"Claim {id} not found in the database"
        abort(404, messages={'error': error_msg})

    try:  # Approve claim resource
        claim.approve()
    except RuntimeError:
        error_msg = f"Resource {id} was already approved"
        abort(422, messages={'error': error_msg})

    try:  # Transaction execution
        db.session.commit()
    except IntegrityError:
        error_msg = f"Conflict deleting {id}"
        abort(409, messages={'error': error_msg})

    notifications.resource_approved(claim)


@blp.route(result_claim_url + ':reject', methods=['POST'])
@blp.doc(operationId='RejectClaim')
@auth.admin_required()
@blp.arguments(args.Schema(), location='query', as_kwargs=True)
@blp.response(204)
def reject_claim(*args, **kwargs):
    """(Admin) Refuses an existing claim

    Use this method to reject an specific resource submitted by an user.
    It is a custom method, as side effect, it removes the resource and
    the submit report associated as it is no longer needed.
    """
    return __reject_claim(*args, **kwargs)


def __reject_claim(id):
    """Refuses the id matching claim.

    If no submit exists with the indicated id, then 404 NotFound
    exception is raised.

    :param id: The id of the submit to reject
    :type id: uuid
    :raises Unauthorized: The server could not verify the user identity
    :raises Forbidden: The user has not the required privileges
    :raises NotFound: No benchmark with id found
    :raises UnprocessableEntity: Resource already approved
    """
    claim = models.Claim.read(id)
    if claim is None:
        error_msg = f"Claim {id} not found in the database"
        abort(404, messages={'error': error_msg})

    try:  # Reject claim resource
        claim.reject()
    except RuntimeError:
        error_msg = f"Resource {id} was already approved"
        abort(422, messages={'error': error_msg})

    try:  # Transaction execution
        db.session.commit()
    except IntegrityError:
        error_msg = f"Conflict deleting {id}"
        abort(409, messages={'error': error_msg})

    notifications.resource_rejected(claim)
    if not claim.resource.deleted:
        notifications.result_restored(claim.resource)<|MERGE_RESOLUTION|>--- conflicted
+++ resolved
@@ -108,13 +108,8 @@
     :return: The database result using the described id
     :rtype: :class:`models.Claim`
     """
-<<<<<<< HEAD
-    result = models.Claim.read(id, with_deleted=True)
-    if result is None:
-=======
-    claim = models.Result.Claim.read(id)
+    claim = models.Claim.read(id)
     if claim is None:
->>>>>>> b9b25644
         error_msg = f"Claim {id} not found in the database"
         abort(404, messages={'error': error_msg})
     else:
